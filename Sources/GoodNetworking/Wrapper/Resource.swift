//
//  Resource.swift
//  GoodNetworking
//
//  Created by Filip Šašala on 08/12/2023.
//

import Alamofire
import SwiftUI
import GoodLogger

// MARK: - Resource

public struct RawResponse: Sendable {

    var create: (NetworkSession.DataType)?
    var read: (NetworkSession.DataType)?
    var update: (NetworkSession.DataType)?
    var delete: (NetworkSession.DataType)?
    var list: (NetworkSession.DataType)?

}

@available(iOS 17.0, *)
@MainActor @Observable public final class Resource<R: RemoteResource> {

    private var session: FutureSession
    private var rawResponse: RawResponse = RawResponse()
    private var remote: R.Type

    private(set) public var state: ResourceState<R.Resource, NetworkError>
    private var listState: ResourceState<[R.Resource], NetworkError>
    private var listParameters: Any?

    public var value: R.Resource? {
        get {
            state.value
        }
        set {
            if let newValue {
                state = .pending(newValue)
                listState = .pending([newValue])
            } else {
                state = .idle
                listState = .idle
            }
        }
    }

    public init(
        wrappedValue: R.Resource? = nil,
        session: NetworkSession,
        remote: R.Type
    ) {
        self.session = FutureSession { session }
        self.remote = remote

        if let wrappedValue {
            self.state = .available(wrappedValue)
            self.listState = .available([wrappedValue])
        } else {
            self.state = .idle
            self.listState = .idle
        }
    }

    public init(
        session: FutureSession? = nil,
        remote: R.Type
    ) {
        self.session = session ?? .placeholder
        self.remote = remote
        self.state = .idle
        self.listState = .idle
    }

    @discardableResult
    public func session(_ networkSession: NetworkSession) -> Self {
        self.session = FutureSession { networkSession }
        return self
    }

    @discardableResult
    public func session(_ futureSession: FutureSession) -> Self {
        self.session = futureSession
        return self
    }

    @discardableResult
    public func session(_ sessionSupplier: @escaping FutureSession.FutureSessionSupplier) -> Self {
        self.session = FutureSession(sessionSupplier)
        return self
    }

    @discardableResult
    public func initialResource(_ newValue: R.Resource) -> Self {
        self.state = .available(newValue)
        self.listState = .available([newValue])
        return self
    }

}

// MARK: - Operations

@available(iOS 17.0, *)
extension Resource {

    private var logger: GoodLogger {
        if #available(iOS 14, *) {
            return OSLogLogger()
        } else {
            return PrintLogger()
        }
    }

    public func create() async throws {
        logger.log(message: "CREATE operation not defined for resource \(String(describing: R.self))", level: .error)
    }

    public func read(forceReload: Bool = false) async throws {
        logger.log(message: "READ operation not defined for resource \(String(describing: R.self))", level: .error)
    }

    public func updateRemote() async throws {
        logger.log(message: "UPDATE operation not defined for resource \(String(describing: R.self))", level: .error)
    }

    public func delete() async throws {
        logger.log(message: "DELETE operation not defined for resource \(String(describing: R.self))", level: .error)
    }

<<<<<<< HEAD
    public func firstPage(forceReload: Bool = false) async throws {
        logger.log(message: "LIST operation not defined for resource \(String(describing: R.self))", level: .error)
=======
    public func firstPage(parameters: Any? = nil, forceReload: Bool = false) async throws {
        logger.log(level: .error, message: "LIST operation not defined for resource \(String(describing: R.self))", privacy: .auto)
        logger.log(level: .error, message: "Check type of parameters passed to this resource.", privacy: .auto)
        logger.log(level: .error, message: "Current parameters type: \(type(of: parameters))", privacy: .auto)
>>>>>>> b76b0019
    }

    public func nextPage() async throws {
        logger.log(message: "LIST operation not defined for resource \(String(describing: R.self))", level: .error)
    }

}

// MARK: - Create

@available(iOS 17.0, *)
extension Resource where R: Creatable {

    public func create() async throws {
        guard let request = try R.request(from: state.value) else {
            return logger.log(message: "Creating nil resource always fails! Use create(request:) with a custom request or supply a resource to create.", level: .error)
        }
        try await create(request: request)
    }

    public func create(request: R.CreateRequest) async throws {
        let resource = state.value
        if let resource {
            self.state = .uploading(resource)
            self.listState = .uploading([resource])
        } else {
            self.state = .loading
            self.listState = .loading
        }

        do {
            let response = try await remote.create(
                using: session(),
                request: request
            )
            self.rawResponse.create = response

            let resource = try R.resource(from: response, updating: resource)
            try Task.checkCancellation()

            self.state = .available(resource)
            self.listState = .available([resource])
        } catch let error as NetworkError {
            if let resource {
                self.state = .stale(resource, error)
                self.listState = .stale([resource], error)
            } else {
                self.state = .failure(error)
                self.listState = .failure(error)
            }

            throw error
        } catch {
            throw error
        }
    }

}

// MARK: - Read

@available(iOS 17.0, *)
extension Resource where R: Readable {

    // forceReload is default true, when resource is already set, calling read() is expected to always reload the data
    public func read(forceReload: Bool = true) async throws {
        let resource = state.value
        guard let request = try R.request(from: resource) else {
            self.state = .idle
            return logger.log(message: "Requesting nil resource always fails! Use read(request:forceReload:) with a custom request or supply a resource to read.", level: .error)
        }

        try await read(request: request, forceReload: forceReload)
    }

    public func read(request: R.ReadRequest, forceReload: Bool = false) async throws {
        guard !state.isAvailable || forceReload else {
            return logger.log(message: "Skipping read - value already exists", level: .info)
        }

        let resource = state.value
        self.state = .loading
        self.listState = .loading

        do {
            let response = try await remote.read(
                using: session(),
                request: request
            )
            self.rawResponse.read = response

            let resource = try R.resource(from: response, updating: resource)
            try Task.checkCancellation()

            self.state = .available(resource)
            self.listState = .available([resource])
        } catch let error as NetworkError {
            if let resource {
                self.state = .stale(resource, error)
                self.listState = .stale([resource], error)
            } else {
                self.state = .failure(error)
                self.listState = .failure(error)
            }

            throw error
        } catch {
            throw error
        }
    }

}

// MARK: - Update

@available(iOS 17.0, *)
extension Resource where R: Updatable {

    public func updateRemote() async throws {
        guard let request = try R.request(from: state.value) else {
            return logger.log(message: "Updating resource to nil always fails! Use DELETE instead.", level: .error)
        }
        try await updateRemote(request: request)
    }

    public func updateRemote(request: R.UpdateRequest) async throws {
        let resource = state.value
        if let resource {
            self.state = .uploading(resource)
            self.listState = .uploading([resource])
        } else {
            self.state = .loading
            self.listState = .loading
        }

        do {
            let response = try await remote.update(
                using: session(),
                request: request
            )
            self.rawResponse.update = response

            let resource = try R.resource(from: response, updating: resource)
            try Task.checkCancellation()

            self.state = .available(resource)
            self.listState = .available([resource])
        } catch let error as NetworkError {
            if let resource {
                self.state = .stale(resource, error)
                self.listState = .stale([resource], error)
            } else {
                self.state = .failure(error)
                self.listState = .failure(error)
            }

            throw error
        } catch {
            throw error
        }
    }

}

// MARK: - Delete

@available(iOS 17.0, *)
extension Resource where R: Deletable {

    public func delete() async throws {
        guard let request = try R.request(from: state.value) else {
            return logger.log(message: "Deleting nil resource always fails. Use delete(request:) with a custom request or supply a resource to delete.", level: .error)
        }
        try await delete(request: request)
    }

    public func delete(request: R.DeleteRequest) async throws {
        self.state = .loading
        self.listState = .loading

        do {
            let response = try await remote.delete(
                using: session(),
                request: request
            )
            self.rawResponse.delete = response

            let resource = try R.resource(from: response, updating: state.value)
            try Task.checkCancellation()

            if let resource {
                // case with partial/soft delete only
                self.state = .available(resource)
                self.listState = .available([resource])
            } else {
                self.state = .idle
                #warning("TODO: vymazat z listu iba prave vymazovany element")
                self.listState = .idle
            }
        } catch let error as NetworkError {
            self.state = .failure(error)
            self.listState = .failure(error)

            throw error
        } catch {
            throw error
        }
    }

}

// MARK: - List

@available(iOS 17.0, *)
extension Resource where R: Listable {

    public var elements: [R.Resource] {
        if let list = listState.value {
            return list
        } else {
            return Array.init(repeating: .placeholder, count: 3)
        }
    }

    public var startIndex: Int {
        elements.startIndex
    }

    public var endIndex: Int {
        elements.endIndex
    }

    public func firstPage(parameters: Any? = nil, forceReload: Bool = false) async throws {
        if !(listState.value?.isEmpty ?? true) || forceReload {
            self.listState = .idle
            self.state = .loading
        }
        self.listParameters = parameters

        let firstPageRequest = R.firstPageRequest(withParameters: parameters)
        try await list(request: firstPageRequest)
    }

    public func nextPage() async throws {
        guard let nextPageRequest = nextPageRequest() else { return }
        try await list(request: nextPageRequest)
    }

    internal func nextPageRequest() -> R.ListRequest? {
        guard let currentList = listState.value,
              let lastResponse = rawResponse.list as? R.ListResponse
        else {
            return nil
        }

        return R.nextPageRequest(
            currentResource: currentList,
            parameters: self.listParameters,
            lastResponse: lastResponse
        )
    }

    public func list(request: R.ListRequest) async throws {
        if !state.isAvailable {
            self.state = .loading
        }

        do {
            let response = try await remote.list(
                using: session(),
                request: request
            )
            self.rawResponse.list = response

            let list = R.list(from: response, oldValue: listState.value ?? [])
            self.listState = .available(list)

            let resource = list.first
            if let resource {
                self.state = .available(resource)
            } else {
                self.state = .idle
            }
        } catch let error {
            self.state = .failure(error)
            self.listState = .failure(error)

            throw error
        }
    }

}<|MERGE_RESOLUTION|>--- conflicted
+++ resolved
@@ -13,11 +13,11 @@
 
 public struct RawResponse: Sendable {
 
-    var create: (NetworkSession.DataType)?
-    var read: (NetworkSession.DataType)?
-    var update: (NetworkSession.DataType)?
-    var delete: (NetworkSession.DataType)?
-    var list: (NetworkSession.DataType)?
+    var create: (Decodable & Sendable)?
+    var read: (Decodable & Sendable)?
+    var update: (Decodable & Sendable)?
+    var delete: (Decodable & Sendable)?
+    var list: (Decodable & Sendable)?
 
 }
 
@@ -115,34 +115,29 @@
     }
 
     public func create() async throws {
-        logger.log(message: "CREATE operation not defined for resource \(String(describing: R.self))", level: .error)
+        logger.log(level: .error, message: "CREATE operation not defined for resource \(String(describing: R.self))", privacy: .auto)
     }
 
     public func read(forceReload: Bool = false) async throws {
-        logger.log(message: "READ operation not defined for resource \(String(describing: R.self))", level: .error)
+        logger.log(level: .error, message: "READ operation not defined for resource \(String(describing: R.self))", privacy: .auto)
     }
 
     public func updateRemote() async throws {
-        logger.log(message: "UPDATE operation not defined for resource \(String(describing: R.self))", level: .error)
+        logger.log(level: .error, message: "UPDATE operation not defined for resource \(String(describing: R.self))", privacy: .auto)
     }
 
     public func delete() async throws {
-        logger.log(message: "DELETE operation not defined for resource \(String(describing: R.self))", level: .error)
-    }
-
-<<<<<<< HEAD
-    public func firstPage(forceReload: Bool = false) async throws {
-        logger.log(message: "LIST operation not defined for resource \(String(describing: R.self))", level: .error)
-=======
+        logger.log(level: .error, message: "DELETE operation not defined for resource \(String(describing: R.self))", privacy: .auto)
+    }
+
     public func firstPage(parameters: Any? = nil, forceReload: Bool = false) async throws {
         logger.log(level: .error, message: "LIST operation not defined for resource \(String(describing: R.self))", privacy: .auto)
         logger.log(level: .error, message: "Check type of parameters passed to this resource.", privacy: .auto)
         logger.log(level: .error, message: "Current parameters type: \(type(of: parameters))", privacy: .auto)
->>>>>>> b76b0019
     }
 
     public func nextPage() async throws {
-        logger.log(message: "LIST operation not defined for resource \(String(describing: R.self))", level: .error)
+        logger.log(level: .error, message: "LIST operation not defined for resource \(String(describing: R.self))", privacy: .auto)
     }
 
 }
@@ -154,7 +149,7 @@
 
     public func create() async throws {
         guard let request = try R.request(from: state.value) else {
-            return logger.log(message: "Creating nil resource always fails! Use create(request:) with a custom request or supply a resource to create.", level: .error)
+            return logger.log(level: .error, message: "Creating nil resource always fails! Use create(request:) with a custom request or supply a resource to create.", privacy: .auto)
         }
         try await create(request: request)
     }
@@ -208,7 +203,7 @@
         let resource = state.value
         guard let request = try R.request(from: resource) else {
             self.state = .idle
-            return logger.log(message: "Requesting nil resource always fails! Use read(request:forceReload:) with a custom request or supply a resource to read.", level: .error)
+            return logger.log(level: .error, message: "Requesting nil resource always fails! Use read(request:forceReload:) with a custom request or supply a resource to read.", privacy: .auto)
         }
 
         try await read(request: request, forceReload: forceReload)
@@ -216,7 +211,7 @@
 
     public func read(request: R.ReadRequest, forceReload: Bool = false) async throws {
         guard !state.isAvailable || forceReload else {
-            return logger.log(message: "Skipping read - value already exists", level: .info)
+            return logger.log(level: .info, message: "Skipping read - value already exists", privacy: .auto)
         }
 
         let resource = state.value
@@ -259,7 +254,7 @@
 
     public func updateRemote() async throws {
         guard let request = try R.request(from: state.value) else {
-            return logger.log(message: "Updating resource to nil always fails! Use DELETE instead.", level: .error)
+            return logger.log(level: .error, message: "Updating resource to nil always fails! Use DELETE instead.", privacy: .auto)
         }
         try await updateRemote(request: request)
     }
@@ -310,7 +305,7 @@
 
     public func delete() async throws {
         guard let request = try R.request(from: state.value) else {
-            return logger.log(message: "Deleting nil resource always fails. Use delete(request:) with a custom request or supply a resource to delete.", level: .error)
+            return logger.log(level: .error, message: "Deleting nil resource always fails. Use delete(request:) with a custom request or supply a resource to delete.", privacy: .auto)
         }
         try await delete(request: request)
     }
